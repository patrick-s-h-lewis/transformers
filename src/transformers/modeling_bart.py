# coding=utf-8
# Copyright 2020 The Facebook AI Research Team Authors and The HuggingFace Inc. team.
#
# Licensed under the Apache License, Version 2.0 (the "License");
# you may not use this file except in compliance with the License.
# You may obtain a copy of the License at
#
#     http://www.apache.org/licenses/LICENSE-2.0
#
# Unless required by applicable law or agreed to in writing, software
# distributed under the License is distributed on an "AS IS" BASIS,
# WITHOUT WARRANTIES OR CONDITIONS OF ANY KIND, either express or implied.
# See the License for the specific language governing permissions and
# limitations under the License.
"""PyTorch BART model, ported from the fairseq repo."""
import logging
import random
from typing import Dict, List, Optional, Tuple

import torch
import torch.nn.functional as F
from torch import Tensor, nn

from .activations import ACT2FN
from .configuration_bart import BartConfig
from .file_utils import add_start_docstrings, add_start_docstrings_to_callable
from .modeling_utils import PreTrainedModel, create_position_ids_from_input_ids


logger = logging.getLogger(__name__)


BART_PRETRAINED_MODEL_ARCHIVE_MAP = {
    "bart-large": "https://s3.amazonaws.com/models.huggingface.co/bert/facebook/bart-large/pytorch_model.bin",
    "bart-large-mnli": "https://s3.amazonaws.com/models.huggingface.co/bert/facebook/bart-large-mnli/pytorch_model.bin",
    "bart-large-cnn": "https://s3.amazonaws.com/models.huggingface.co/bert/facebook/bart-large-cnn/pytorch_model.bin",
    "bart-large-xsum": "https://s3.amazonaws.com/models.huggingface.co/bert/facebook/bart-large-xsum/pytorch_model.bin",
}

BART_START_DOCSTRING = r"""

    This model is a PyTorch `torch.nn.Module <https://pytorch.org/docs/stable/nn.html#torch.nn.Module>`_ sub-class. Use it as a regular PyTorch Module and
    refer to the PyTorch documentation for all matters related to general usage and behavior.

    Parameters:
        config (:class:`~transformers.BartConfig`): Model configuration class with all the parameters of the model.
            Initializing with a config file does not load the weights associated with the model, only the configuration.
            Check out the :meth:`~transformers.PreTrainedModel.from_pretrained` method to load the model weights.

"""
BART_GENERATION_EXAMPLE = r"""
    Examples::

        from transformers import BartTokenizer, BartForConditionalGeneration, BartConfig
        # see ``examples/summarization/bart/evaluate_cnn.py`` for a longer example
        model = BartForConditionalGeneration.from_pretrained('bart-large-cnn')
        tokenizer = BartTokenizer.from_pretrained('bart-large-cnn')
        ARTICLE_TO_SUMMARIZE = "My friends are cool but they eat too many carbs."
        inputs = tokenizer.batch_encode_plus([ARTICLE_TO_SUMMARIZE], max_length=1024, return_tensors='pt')
        # Generate Summary
        summary_ids = model.generate(inputs['input_ids'], num_beams=4, max_length=5, early_stopping=True)
        print([tokenizer.decode(g, skip_special_tokens=True, clean_up_tokenization_spaces=False) for g in summary_ids])

"""

BART_INPUTS_DOCSTRING = r"""
    Args:
        input_ids (:obj:`torch.LongTensor` of shape :obj:`(batch_size, sequence_length)`):
               Indices of input sequence tokens in the vocabulary. Use BartTokenizer.encode to produce them.
            Padding will be ignored by default should you provide it.
            Indices can be obtained using :class:`transformers.BartTokenizer.encode(text)`.
        attention_mask (:obj:`torch.Tensor` of shape :obj:`(batch_size, sequence_length)`, `optional`, defaults to :obj:`None`):
            Mask to avoid performing attention on padding token indices in input_ids.
            Mask values selected in ``[0, 1]``:
            ``1`` for tokens that are NOT MASKED, ``0`` for MASKED tokens.
        encoder_outputs (:obj:`tuple(tuple(torch.FloatTensor)`, `optional`, defaults to :obj:`None`):
            Tuple consists of (`last_hidden_state`, `optional`: `hidden_states`, `optional`: `attentions`)
            `last_hidden_state` of shape :obj:`(batch_size, sequence_length, hidden_size)`, `optional`, defaults to :obj:`None`) is a sequence of hidden-states at the output of the last layer of the encoder.
            Used in the cross-attention of the decoder.
        decoder_input_ids (:obj:`torch.LongTensor` of shape :obj:`(batch_size, target_sequence_length)`, `optional`, defaults to :obj:`None`):
            Provide for translation and summarization training. By default, the model will create this tensor by shifting the input_ids right, following the paper.
        decoder_attention_mask (:obj:`torch.BoolTensor` of shape :obj:`(batch_size, tgt_seq_len)`, `optional`, defaults to :obj:`None`):
            Default behavior: generate a tensor that ignores pad tokens in decoder_input_ids. Causal mask will also be used by default.
            If you want to change padding behavior, you should read :func:`~transformers.modeling_bart._prepare_decoder_inputs` and modify.
            See diagram 1 in the paper for more info on the default strategy
"""


def invert_mask(attention_mask):
    assert attention_mask.dim() == 2
    return attention_mask.eq(0)


def _prepare_bart_decoder_inputs(
    config, input_ids, decoder_input_ids=None, decoder_padding_mask=None, causal_mask_dtype=torch.float32
):
    """Prepare masks that ignore padding tokens in the decoder and a causal mask for the decoder if
    none are provided. This mimics the default behavior in fairseq. To override it pass in masks.
    Note: this is not called during generation
    """
    pad_token_id = config.pad_token_id
    if decoder_input_ids is None:
        decoder_input_ids = shift_tokens_right(input_ids, pad_token_id)
    bsz, tgt_len = decoder_input_ids.size()
    if decoder_padding_mask is None:
        decoder_padding_mask = make_padding_mask(decoder_input_ids, pad_token_id)
    else:
        decoder_padding_mask = invert_mask(decoder_padding_mask)
    causal_mask = torch.triu(fill_with_neg_inf(torch.zeros(tgt_len, tgt_len)), 1).to(
        dtype=causal_mask_dtype, device=decoder_input_ids.device
    )
    return decoder_input_ids, decoder_padding_mask, causal_mask


class PretrainedBartModel(PreTrainedModel):
    config_class = BartConfig
    base_model_prefix = "model"
    pretrained_model_archive_map = BART_PRETRAINED_MODEL_ARCHIVE_MAP

    def _init_weights(self, module):
        std = self.config.init_std
        if isinstance(module, nn.Linear):
            module.weight.data.normal_(mean=0.0, std=std)
            if module.bias is not None:
                module.bias.data.zero_()
        if isinstance(module, nn.Embedding):
            module.weight.data.normal_(mean=0.0, std=std)
            if module.padding_idx is not None:
                module.weight.data[module.padding_idx].zero_()

    @property
    def dummy_inputs(self):
        pad_token = self.config.pad_token_id
        input_ids = torch.tensor([[0, 6, 10, 4, 2], [0, 8, 12, 2, pad_token]], device=self.device)
        dummy_inputs = {
            "attention_mask": input_ids.ne(pad_token),
            "input_ids": input_ids,
        }
        return dummy_inputs


def _make_linear_from_emb(emb):
    vocab_size, emb_size = emb.weight.shape
    lin_layer = nn.Linear(vocab_size, emb_size, bias=False)
    lin_layer.weight.data = emb.weight.data
    return lin_layer


# Helper Functions, mostly for making masks
def _check_shapes(shape_1, shape2):
    if shape_1 != shape2:
        raise AssertionError("shape mismatch: {} != {}".format(shape_1, shape2))


def shift_tokens_right(input_ids, pad_token_id):
    """Shift input ids one token to the right, and wrap the last non pad token (usually <eos>)."""
    prev_output_tokens = input_ids.clone()
    index_of_eos = (input_ids.ne(pad_token_id).sum(dim=1) - 1).unsqueeze(-1)
    prev_output_tokens[:, 0] = input_ids.gather(1, index_of_eos).squeeze()
    prev_output_tokens[:, 1:] = input_ids[:, :-1]
    return prev_output_tokens


def make_padding_mask(input_ids, padding_idx=1):
    """True for pad tokens"""
    padding_mask = input_ids.eq(padding_idx)
    if not padding_mask.any():
        padding_mask = None
    return padding_mask


# Helper Modules


class EncoderLayer(nn.Module):
    def __init__(self, config: BartConfig):
        super().__init__()
        self.embed_dim = config.d_model
        self.output_attentions = config.output_attentions
        self.self_attn = SelfAttention(
            self.embed_dim, config.encoder_attention_heads, dropout=config.attention_dropout,
        )
        self.self_attn_layer_norm = LayerNorm(self.embed_dim)
        self.dropout = config.dropout
        self.activation_fn = ACT2FN[config.activation_function]
        self.activation_dropout = config.activation_dropout
        self.fc1 = nn.Linear(self.embed_dim, config.encoder_ffn_dim)
        self.fc2 = nn.Linear(config.encoder_ffn_dim, self.embed_dim)
        self.final_layer_norm = LayerNorm(self.embed_dim)

    def forward(self, x, encoder_padding_mask):
        """
        Args:
            x (Tensor): input to the layer of shape `(seq_len, batch, embed_dim)`
            encoder_padding_mask (ByteTensor): binary ByteTensor of shape
                `(batch, src_len)` where padding elements are indicated by ``1``.
            for t_tgt, t_src is excluded (or masked out), =0 means it is
            included in attention

        Returns:
            encoded output of shape `(seq_len, batch, embed_dim)`
        """
        residual = x
        x, attn_weights = self.self_attn(
            query=x, key=x, key_padding_mask=encoder_padding_mask, need_weights=self.output_attentions
        )
        x = F.dropout(x, p=self.dropout, training=self.training)
        x = residual + x
        x = self.self_attn_layer_norm(x)

        residual = x
        x = self.activation_fn(self.fc1(x))
        x = F.dropout(x, p=self.activation_dropout, training=self.training)
        x = self.fc2(x)
        x = F.dropout(x, p=self.dropout, training=self.training)
        x = residual + x
        x = self.final_layer_norm(x)
        return x, attn_weights


class BartEncoder(nn.Module):
    """
    Transformer encoder consisting of *config.encoder_layers* self attention layers. Each layer
    is a :class:`EncoderLayer`.

    Args:
        config: BartConfig
    """

    def __init__(self, config: BartConfig, embed_tokens):
        super().__init__()

        self.dropout = config.dropout
        self.layerdrop = config.encoder_layerdrop
        self.output_attentions = config.output_attentions
        self.output_hidden_states = config.output_hidden_states

        embed_dim = embed_tokens.embedding_dim
        self.padding_idx = embed_tokens.padding_idx
        self.max_source_positions = config.max_position_embeddings

        self.embed_tokens = embed_tokens

        self.embed_positions = LearnedPositionalEmbedding(config.max_position_embeddings, embed_dim, self.padding_idx,)
        self.layers = nn.ModuleList([EncoderLayer(config) for _ in range(config.encoder_layers)])
        self.layernorm_embedding = LayerNorm(embed_dim)

    def forward(
        self, input_ids, attention_mask=None,
    ):
        """
        Args:
            input_ids (LongTensor): tokens in the source language of shape
                `(batch, src_len)`
            attention_mask (torch.LongTensor): indicating which indices are padding tokens.
        Returns:
            Tuple comprised of:
                - **x** (Tensor): the last encoder layer's output of
                  shape `(src_len, batch, embed_dim)`
                - **encoder_states** (List[Tensor]): all intermediate
                  hidden states of shape `(src_len, batch, embed_dim)`.
                  Only populated if *self.output_hidden_states:* is True.
                - **all_attentions** (List[Tensor]): Attention weights for each layer.
                During training might not be of length n_layers because of layer dropout.
        """
        # check attention mask and invert
        if attention_mask is not None:
            attention_mask = invert_mask(attention_mask)

        inputs_embeds = self.embed_tokens(input_ids)
        embed_pos = self.embed_positions(input_ids)
        x = inputs_embeds + embed_pos
        x = self.layernorm_embedding(x)
        x = F.dropout(x, p=self.dropout, training=self.training)

        # B x T x C -> T x B x C
        x = x.transpose(0, 1)

        encoder_states, all_attentions = [], []
        for encoder_layer in self.layers:
            if self.output_hidden_states:
                encoder_states.append(x)
            # add LayerDrop (see https://arxiv.org/abs/1909.11556 for description)
            dropout_probability = random.uniform(0, 1)
            if self.training and (dropout_probability < self.layerdrop):  # skip the layer
                attn = None
            else:
                x, attn = encoder_layer(x, attention_mask)

            if self.output_attentions:
                all_attentions.append(attn)

        if self.output_hidden_states:
            encoder_states.append(x)

        # T x B x C -> B x T x C
        encoder_states = [hidden_state.transpose(0, 1) for hidden_state in encoder_states]
        x = x.transpose(0, 1)

        return x, encoder_states, all_attentions


class DecoderLayer(nn.Module):
    def __init__(self, config: BartConfig):
        super().__init__()
        self.embed_dim = config.d_model
        self.output_attentions = config.output_attentions
        self.self_attn = SelfAttention(
            embed_dim=self.embed_dim, num_heads=config.decoder_attention_heads, dropout=config.attention_dropout,
        )
        self.dropout = config.dropout
        self.activation_fn = ACT2FN[config.activation_function]
        self.activation_dropout = config.activation_dropout

        self.self_attn_layer_norm = LayerNorm(self.embed_dim)
        self.encoder_attn = SelfAttention(
            self.embed_dim,
            config.decoder_attention_heads,
            dropout=config.attention_dropout,
            encoder_decoder_attention=True,
        )
        self.encoder_attn_layer_norm = LayerNorm(self.embed_dim)
        self.fc1 = nn.Linear(self.embed_dim, config.decoder_ffn_dim)
        self.fc2 = nn.Linear(config.decoder_ffn_dim, self.embed_dim)
        self.final_layer_norm = LayerNorm(self.embed_dim)

    def forward(
        self,
        x,
        encoder_hidden_states,
        encoder_attn_mask=None,
        layer_state=None,
        causal_mask=None,
        decoder_padding_mask=None,
    ):
        residual = x

        if layer_state is None:
            layer_state = {}
        # next line mutates layer state
        x, self_attn_weights = self.self_attn(
            query=x,
            key=x,
            layer_state=layer_state,
            key_padding_mask=decoder_padding_mask,
            attn_mask=causal_mask,
            need_weights=self.output_attentions,
        )
        x = F.dropout(x, p=self.dropout, training=self.training)
        x = residual + x
        x = self.self_attn_layer_norm(x)
        residual = x
        assert self.encoder_attn.cache_key != self.self_attn.cache_key

        x, _ = self.encoder_attn(
            query=x,
            key=encoder_hidden_states,
            key_padding_mask=encoder_attn_mask,
            layer_state=layer_state,  # mutates layer state
        )
        x = F.dropout(x, p=self.dropout, training=self.training)
        x = residual + x

        x = self.encoder_attn_layer_norm(x)

        residual = x
        x = self.activation_fn(self.fc1(x))
        x = F.dropout(x, p=self.activation_dropout, training=self.training)
        x = self.fc2(x)
        x = F.dropout(x, p=self.dropout, training=self.training)
        x = residual + x
        x = self.final_layer_norm(x)
        return (
            x,
            self_attn_weights,
            layer_state,
        )  # just self_attn weights for now, following t5, layer_state = cache for decoding


class BartDecoder(nn.Module):
    """
    Transformer decoder consisting of *config.decoder_layers* layers. Each layer
    is a :class:`DecoderLayer`.
    Args:
        config: BartConfig
        embed_tokens (torch.nn.Embedding): output embedding
    """

    def __init__(self, config: BartConfig, embed_tokens: nn.Embedding):
        super().__init__()
        self.output_past = config.output_past
        self.output_attentions = config.output_attentions
        self.output_hidden_states = config.output_hidden_states
        self.dropout = config.dropout
        self.layerdrop = config.decoder_layerdrop
        self.padding_idx = embed_tokens.padding_idx
        self.max_target_positions = config.max_position_embeddings
        self.embed_tokens = embed_tokens
        self.embed_positions = LearnedPositionalEmbedding(
            config.max_position_embeddings, config.d_model, self.padding_idx,
        )
        self.layers = nn.ModuleList(
            [DecoderLayer(config) for _ in range(config.decoder_layers)]
        )  # type: List[DecoderLayer]
        self.layernorm_embedding = LayerNorm(config.d_model)

    def forward(
        self,
        input_ids,
        encoder_hidden_states,
        encoder_padding_mask,
        decoder_padding_mask,
        decoder_causal_mask,
        decoder_cached_states=None,
        generation_mode=False,
        **unused
    ):
        """
        Includes several features from "Jointly Learning to Align and
        Translate with Transformer Models" (Garg et al., EMNLP 2019).

        Args:
            input_ids (LongTensor): previous decoder outputs of shape
                `(batch, tgt_len)`, for teacher forcing
            encoder_hidden_states: output from the encoder, used for
                encoder-side attention
            encoder_padding_mask: for ignoring pad tokens
            decoder_cached_states (dict or None): dictionary used for storing state during generation

        Returns:
            tuple:
                - the decoder's features of shape `(batch, tgt_len, embed_dim)`
                - hidden states
                - attentions
        """
        # check attention mask and invert
        if encoder_padding_mask is not None:
            encoder_padding_mask = invert_mask(encoder_padding_mask)

        # embed positions
        positions = self.embed_positions(input_ids, generation_mode=generation_mode)

        if generation_mode and decoder_cached_states is not None:
            input_ids = input_ids[:, -1:]
            positions = positions[:, -1:]  # happens after we embed them
            assert input_ids.ne(self.padding_idx).any()

        x = self.embed_tokens(input_ids)
        x += positions

        x = self.layernorm_embedding(x)
        x = F.dropout(x, p=self.dropout, training=self.training)

        # Convert to Bart output format: (seq_len, BS, model_dim) -> (BS, seq_len, model_dim)
        x = x.transpose(0, 1)
        encoder_hidden_states = encoder_hidden_states.transpose(0, 1)

        # decoder layers
        all_hidden_states = ()
        all_self_attns = ()
        next_decoder_cache = []
        for i, decoder_layer in enumerate(self.layers):
            decoder_layer  # type: DecoderLayer
            # add LayerDrop (see https://arxiv.org/abs/1909.11556 for description)
            dropout_probability = random.uniform(0, 1)
            if self.training and (dropout_probability < self.layerdrop):
                continue

            layer_state = decoder_cached_states[i] if decoder_cached_states is not None else None
            x, layer_self_attn, layer_past = decoder_layer(
                x,
                encoder_hidden_states,
                encoder_attn_mask=encoder_padding_mask,
                decoder_padding_mask=decoder_padding_mask,
                layer_state=layer_state,
                causal_mask=decoder_causal_mask,
            )

            if generation_mode:
                next_decoder_cache.append(layer_past.copy())
            if self.output_hidden_states:
                all_hidden_states += (x,)
            if self.output_attentions:
                all_self_attns += (layer_self_attn,)

        # Convert to standart output format: (seq_len, BS, model_dim) -> (BS, seq_len, model_dim)
        all_hidden_states = [hidden_state.transpose(0, 1) for hidden_state in all_hidden_states]
        x = x.transpose(0, 1)
        encoder_hidden_states = encoder_hidden_states.transpose(0, 1)

        if generation_mode:
            next_cache = ((encoder_hidden_states, encoder_padding_mask), next_decoder_cache)
        else:
            next_cache = None
        return x, next_cache, all_hidden_states, list(all_self_attns)


def _reorder_buffer(attn_cache, new_order):
    for k, input_buffer_k in attn_cache.items():
        if input_buffer_k is not None:
            attn_cache[k] = input_buffer_k.index_select(0, new_order)
    return attn_cache


class SelfAttention(nn.Module):
    """Multi-headed attention from 'Attention Is All You Need' paper"""

    def __init__(
        self,
        embed_dim,
        num_heads,
        dropout=0.0,
        bias=True,
        encoder_decoder_attention=False,  # otherwise self_attention
    ):
        super().__init__()
        self.embed_dim = embed_dim
        self.num_heads = num_heads
        self.dropout = dropout
        self.head_dim = embed_dim // num_heads
        assert self.head_dim * num_heads == self.embed_dim, "embed_dim must be divisible by num_heads"
        self.scaling = self.head_dim ** -0.5

        self.encoder_decoder_attention = encoder_decoder_attention
        self.k_proj = nn.Linear(embed_dim, embed_dim, bias=bias)
        self.v_proj = nn.Linear(embed_dim, embed_dim, bias=bias)
        self.q_proj = nn.Linear(embed_dim, embed_dim, bias=bias)
        self.out_proj = nn.Linear(embed_dim, embed_dim, bias=bias)
        self.cache_key = "encoder_decoder" if self.encoder_decoder_attention else "self"

    def _shape(self, tensor, dim_0, bsz):
        return tensor.contiguous().view(dim_0, bsz * self.num_heads, self.head_dim).transpose(0, 1)

    def forward(
        self,
        query,
        key: Optional[Tensor],
        key_padding_mask: Optional[Tensor] = None,
        layer_state: Optional[Dict[str, Optional[Tensor]]] = None,
        attn_mask: Optional[Tensor] = None,
        need_weights=False,
    ) -> Tuple[Tensor, Optional[Tensor]]:
        """Input shape: Time(SeqLen) x Batch x Channel"""
        static_kv = self.encoder_decoder_attention  # type: bool
        tgt_len, bsz, embed_dim = query.size()
        assert embed_dim == self.embed_dim
        assert list(query.size()) == [tgt_len, bsz, embed_dim]
        # get here for encoder decoder cause of static_kv
        if layer_state is not None:  # reuse k,v and encoder_padding_mask
            saved_state = layer_state.get(self.cache_key, {})
            if "prev_key" in saved_state:
                # previous time steps are cached - no need to recompute key and value if they are static
                if static_kv:
                    key = None
        else:
            saved_state = None
            layer_state = {}

        q = self.q_proj(query) * self.scaling
        if static_kv:
            if key is None:
                k = v = None
            else:
                k = self.k_proj(key)
                v = self.v_proj(key)
        else:
            k = self.k_proj(query)
            v = self.v_proj(query)

        q = self._shape(q, tgt_len, bsz)
        if k is not None:
            k = self._shape(k, -1, bsz)
        if v is not None:
            v = self._shape(v, -1, bsz)

        if saved_state is not None:
            k, v, key_padding_mask = self._use_saved_state(k, v, saved_state, key_padding_mask, static_kv, bsz)

        # Update cache
        layer_state[self.cache_key] = {
            "prev_key": k.view(bsz, self.num_heads, -1, self.head_dim),
            "prev_value": v.view(bsz, self.num_heads, -1, self.head_dim),
            "prev_key_padding_mask": key_padding_mask if not static_kv else None,
        }

        assert k is not None
        src_len = k.size(1)
        attn_weights = torch.bmm(q, k.transpose(1, 2))
        assert attn_weights.size() == (bsz * self.num_heads, tgt_len, src_len)

        if attn_mask is not None:
            attn_weights = attn_weights.view(bsz, self.num_heads, tgt_len, src_len) + attn_mask
            attn_weights = attn_weights.view(bsz * self.num_heads, tgt_len, src_len)

        # This is part of a workaround to get around fork/join parallelism not supporting Optional types.
        if key_padding_mask is not None and key_padding_mask.dim() == 0:
            key_padding_mask = None
        assert key_padding_mask is None or key_padding_mask.size()[:2] == (bsz, src_len,)

        if key_padding_mask is not None:  # don't attend to padding symbols
            attn_weights = attn_weights.view(bsz, self.num_heads, tgt_len, src_len)
            reshaped = key_padding_mask.unsqueeze(1).unsqueeze(2)
            attn_weights = attn_weights.masked_fill(reshaped, float("-inf"))
            attn_weights = attn_weights.view(bsz * self.num_heads, tgt_len, src_len)
        attn_weights = F.softmax(attn_weights, dim=-1)
        attn_probs = F.dropout(attn_weights, p=self.dropout, training=self.training,)

        assert v is not None
        attn_output = torch.bmm(attn_probs, v)
        assert attn_output.size() == (bsz * self.num_heads, tgt_len, self.head_dim)
        attn_output = attn_output.transpose(0, 1).contiguous().view(tgt_len, bsz, embed_dim)
        attn_output = self.out_proj(attn_output)
        if need_weights:
            attn_weights = attn_weights.view(bsz, self.num_heads, tgt_len, src_len)
        else:
            attn_weights = None
        return attn_output, attn_weights

    def _use_saved_state(self, k, v, saved_state, key_padding_mask, static_kv, bsz):
        # saved states are stored with shape (bsz, num_heads, seq_len, head_dim)
        if "prev_key" in saved_state:
            _prev_key = saved_state["prev_key"]
            assert _prev_key is not None
            prev_key = _prev_key.view(bsz * self.num_heads, -1, self.head_dim)
            if static_kv:
                k = prev_key
            else:
                assert k is not None
                k = torch.cat([prev_key, k], dim=1)
        if "prev_value" in saved_state:
            _prev_value = saved_state["prev_value"]
            assert _prev_value is not None
            prev_value = _prev_value.view(bsz * self.num_heads, -1, self.head_dim)
            if static_kv:
                v = prev_value
            else:
                assert v is not None
                v = torch.cat([prev_value, v], dim=1)
        assert k is not None and v is not None
        prev_key_padding_mask = saved_state.get("prev_key_padding_mask", None)  # type: Optional[Tensor]
        key_padding_mask = self._cat_prev_key_padding_mask(
            key_padding_mask, prev_key_padding_mask, bsz, k.size(1), static_kv
        )
        return k, v, key_padding_mask

    @staticmethod
    def _cat_prev_key_padding_mask(
        key_padding_mask: Optional[Tensor],
        prev_key_padding_mask: Optional[Tensor],
        batch_size: int,
        src_len: int,
        static_kv: bool,
    ) -> Optional[Tensor]:
        # saved key padding masks have shape (bsz, seq_len)
        if prev_key_padding_mask is not None:
            if static_kv:
                new_key_padding_mask = prev_key_padding_mask
            else:
                new_key_padding_mask = torch.cat([prev_key_padding_mask, key_padding_mask], dim=1)

        elif key_padding_mask is not None:
            filler = torch.zeros(
                batch_size,
                src_len - key_padding_mask.size(1),
                dtype=key_padding_mask.dtype,
                device=key_padding_mask.device,
            )
            new_key_padding_mask = torch.cat([filler, key_padding_mask], dim=1)
        else:
            new_key_padding_mask = prev_key_padding_mask
        return new_key_padding_mask


class BartClassificationHead(nn.Module):
    """Head for sentence-level classification tasks."""

    # This can trivially be shared with RobertaClassificationHead

    def __init__(
        self, input_dim, inner_dim, num_classes, pooler_dropout,
    ):
        super().__init__()
        self.dense = nn.Linear(input_dim, inner_dim)
        self.dropout = nn.Dropout(p=pooler_dropout)
        self.out_proj = nn.Linear(inner_dim, num_classes)

    def forward(self, x):
        x = self.dropout(x)
        x = self.dense(x)
        x = torch.tanh(x)
        x = self.dropout(x)
        x = self.out_proj(x)
        return x


class LearnedPositionalEmbedding(nn.Embedding):
    """
    This module learns positional embeddings up to a fixed maximum size.
    Padding ids are ignored by either offsetting based on padding_idx
    or by setting padding_idx to None and ensuring that the appropriate
    position ids are passed to the forward function.
    """

    def __init__(
        self, num_embeddings: int, embedding_dim: int, padding_idx: int,
    ):
        # if padding_idx is specified then offset the embedding ids by
        # this index and adjust num_embeddings appropriately
        assert padding_idx is not None
        num_embeddings += padding_idx + 1  # WHY?
        super().__init__(num_embeddings, embedding_dim, padding_idx=padding_idx)

    def forward(self, input, generation_mode=False):
        """Input is expected to be of size [bsz x seqlen]."""
        if generation_mode:  # the position is our current step in the decoded sequence
            pos = int(self.padding_idx + input.size(1))
            positions = input.data.new(1, 1).fill_(pos)
        else:
            positions = create_position_ids_from_input_ids(input, self.padding_idx)
        return super().forward(positions)


def LayerNorm(normalized_shape, eps=1e-5, elementwise_affine=True):
    if torch.cuda.is_available():
        try:
            from apex.normalization import FusedLayerNorm

            return FusedLayerNorm(normalized_shape, eps, elementwise_affine)
        except ImportError:
            pass
    return torch.nn.LayerNorm(normalized_shape, eps, elementwise_affine)


def fill_with_neg_inf(t):
    """FP16-compatible function that fills a input_ids with -inf."""
    return t.float().fill_(float("-inf")).type_as(t)


def _filter_out_falsey_values(tup) -> Tuple:
    """Remove entries that are None or [] from an iterable."""
    return tuple(x for x in tup if isinstance(x, torch.Tensor) or x)


# Public API
def _get_shape(t):
    return getattr(t, "shape", None)


@add_start_docstrings(
    "The bare BART Model outputting raw hidden-states without any specific head on top.", BART_START_DOCSTRING,
)
class BartModel(PretrainedBartModel):
    def __init__(self, config: BartConfig):
        super().__init__(config)
        self.output_attentions = config.output_attentions
        self.output_hidden_states = config.output_hidden_states

        padding_idx, vocab_size = config.pad_token_id, config.vocab_size
        self.shared = nn.Embedding(vocab_size, config.d_model, padding_idx)

        self.encoder = BartEncoder(config, self.shared)
        self.decoder = BartDecoder(config, self.shared)

        self.init_weights()

    @add_start_docstrings_to_callable(BART_INPUTS_DOCSTRING)
    def forward(
        self,
        input_ids,
        attention_mask=None,
        decoder_input_ids=None,
        encoder_outputs=None,  # type: Tuple
        decoder_attention_mask=None,
        decoder_cached_states=None,
        generation_mode=False,
    ):

        # make masks if user doesn't supply
        if not generation_mode:
            decoder_input_ids, decoder_padding_mask, causal_mask = _prepare_bart_decoder_inputs(
                self.config,
                input_ids,
                decoder_input_ids=decoder_input_ids,
                decoder_padding_mask=decoder_attention_mask,
                causal_mask_dtype=self.shared.weight.dtype,
            )
        else:
            decoder_padding_mask, causal_mask = None, None

        assert decoder_input_ids is not None
        if encoder_outputs is None:
            encoder_outputs = self.encoder(input_ids=input_ids, attention_mask=attention_mask)
        assert isinstance(encoder_outputs, tuple)
        # decoder outputs consists of (dec_features, layer_state, dec_hidden, dec_attn)
        decoder_outputs = self.decoder(
            decoder_input_ids,
            encoder_outputs[0],
            attention_mask,
            decoder_padding_mask,
            decoder_causal_mask=causal_mask,
            decoder_cached_states=decoder_cached_states,
            generation_mode=generation_mode,
        )
        # Attention and hidden_states will be [] or None if they aren't needed
        decoder_outputs = _filter_out_falsey_values(decoder_outputs)  # type: tuple
        assert isinstance(decoder_outputs[0], torch.Tensor)
        encoder_outputs = _filter_out_falsey_values(encoder_outputs)  # type: tuple
        return decoder_outputs + encoder_outputs

    def get_input_embeddings(self):
        return self.shared

    def set_input_embeddings(self, value):
        self.shared = value
        self.encoder.embed_tokens = self.shared
        self.decoder.embed_tokens = self.shared

    def get_output_embeddings(self):
        return _make_linear_from_emb(self.shared)  # make it on the fly


@add_start_docstrings(
    "The BART Model with a language modeling head. Can be used for summarization.",
    BART_START_DOCSTRING + BART_GENERATION_EXAMPLE,
)
class BartForConditionalGeneration(PretrainedBartModel):
    base_model_prefix = "model"

    def __init__(self, config: BartConfig):
        super().__init__(config)
        base_model = BartModel(config)
        self.model = base_model

    @add_start_docstrings_to_callable(BART_INPUTS_DOCSTRING)
    def forward(
        self,
        input_ids,
        attention_mask=None,
        encoder_outputs=None,
        decoder_input_ids=None,
        decoder_attention_mask=None,
        decoder_cached_states=None,
        lm_labels=None,
        generation_mode=False,
        **unused
    ):
        r"""
        masked_lm_labels (:obj:`torch.LongTensor` of shape :obj:`(batch_size, sequence_length)`, `optional`, defaults to :obj:`None`):
            Labels for computing the masked language modeling loss.
            Indices should either be in ``[0, ..., config.vocab_size]`` or -100 (see ``input_ids`` docstring).
            Tokens with indices set to ``-100`` are ignored (masked), the loss is only computed for the tokens
            with labels
            in ``[0, ..., config.vocab_size]``.

    Returns:
        :obj:`tuple(torch.FloatTensor)` comprising various elements depending on the configuration (:class:`~transformers.RobertaConfig`) and inputs:
        masked_lm_loss (`optional`, returned when ``masked_lm_labels`` is provided) ``torch.FloatTensor`` of shape ``(1,)``:
            Masked language modeling loss.
        prediction_scores (:obj:`torch.FloatTensor` of shape :obj:`(batch_size, sequence_length, config.vocab_size)`)
            Prediction scores of the language modeling head (scores for each vocabulary token before SoftMax).
        hidden_states (:obj:`tuple(torch.FloatTensor)`, `optional`, returned when ``config.output_hidden_states=True``):
            Tuple of :obj:`torch.FloatTensor` (one for the output of the embeddings + one for the output of each layer)
            of shape :obj:`(batch_size, sequence_length, hidden_size)`.

            Hidden-states of the model at the output of each layer plus the initial embedding outputs.
        attentions (:obj:`tuple(torch.FloatTensor)`, `optional`, returned when ``config.output_attentions=True``):
            Tuple of :obj:`torch.FloatTensor` (one for each layer) of shape
            :obj:`(batch_size, num_heads, sequence_length, sequence_length)`.

            Attentions weights after the attention softmax, used to compute the weighted average in the self-attention
            heads.

    Examples::

            # Mask filling only works for bart-large
            from transformers import BartTokenizer, BartForConditionalGeneration
            tokenizer = BartTokenizer.from_pretrained('bart-large')
            TXT = "My friends are <mask> but they eat too many carbs."
            model = BartForConditionalGeneration.from_pretrained('bart-large')
            input_ids = tokenizer.batch_encode_plus([TXT], return_tensors='pt')['input_ids']
            logits = model(input_ids)[0]
            masked_index = (input_ids[0] == tokenizer.mask_token_id).nonzero().item()
            probs = logits[0, masked_index].softmax(dim=0)
            values, predictions = probs.topk(5)
            tokenizer.decode(predictions).split()
            # ['good', 'great', 'all', 'really', 'very']
        """
        outputs = self.model(
            input_ids,
            attention_mask=attention_mask,
            decoder_input_ids=decoder_input_ids,
            encoder_outputs=encoder_outputs,
            decoder_attention_mask=decoder_attention_mask,
            decoder_cached_states=decoder_cached_states,
            generation_mode=generation_mode,
        )
        lm_logits = F.linear(outputs[0], self.model.shared.weight)
        outputs = (lm_logits,) + outputs[1:]  # Add hidden states and attention if they are here
        if lm_labels is not None:
            loss_fct = nn.CrossEntropyLoss()
            # TODO(SS): do we need to ignore pad tokens in lm_labels?
            masked_lm_loss = loss_fct(lm_logits.view(-1, self.config.vocab_size), lm_labels.view(-1))
            outputs = (masked_lm_loss,) + outputs

        return outputs

    def prepare_inputs_for_generation(self, decoder_input_ids, past, attention_mask, **kwargs):
        assert past is not None, "past has to be defined for encoder_outputs"

        # first step, decoder_cached_states are empty (None)
        (encoder_outputs, encoder_attention_mask), decoder_cached_states = past
        return {
            "input_ids": None,  # encoder_outputs is defined. input_ids not needed
            "encoder_outputs": encoder_outputs,
            "attention_mask": encoder_attention_mask,
            "decoder_cached_states": decoder_cached_states,
            "decoder_input_ids": decoder_input_ids,
            "generation_mode": True,
        }

    def prepare_scores_for_generation(self, scores, cur_len, max_length):
        if cur_len == max_length - 1 and self.config.eos_token_id is not None:
            self._force_token_ids_generation(scores, self.config.eos_token_id)
        return scores

    @staticmethod
    def _reorder_cache(past, beam_idx):
        ((enc_out, enc_mask), decoder_cached_states) = past
<<<<<<< HEAD
        if decoder_cached_states is not None:
            reordered_past = []
            for layer_past in decoder_cached_states:
                # get the correct batch idx from decoder layer's batch dim for cross and self-attn
                layer_past_new = {
                    attn_key: _reorder_buffer(attn_cache, beam_idx) for attn_key, attn_cache in layer_past.items()
                }
                # reordered_layer_past = [layer_past[:, i].unsqueeze(1).clone().detach() for i in beam_idx]
                # reordered_layer_past = torch.cat(reordered_layer_past, dim=1)
                reordered_past.append(layer_past_new)
        else:
            reordered_past = None
        new_enc_out = enc_out if enc_out is None else (enc_out[0].index_select(1, beam_idx), *enc_out[1:])
=======
        reordered_past = []
        for layer_past in decoder_cached_states:
            # get the correct batch idx from decoder layer's batch dim for cross and self-attn
            layer_past_new = {
                attn_key: _reorder_buffer(attn_cache, beam_idx) for attn_key, attn_cache in layer_past.items()
            }
            reordered_past.append(layer_past_new)

        new_enc_out = enc_out if enc_out is None else enc_out.index_select(0, beam_idx)
>>>>>>> 1b101599
        new_enc_mask = enc_mask if enc_mask is None else enc_mask.index_select(0, beam_idx)

        past = ((new_enc_out, new_enc_mask), reordered_past)
        return past

    def get_encoder(self):
        return self.model.encoder

    def get_output_embeddings(self):
        return _make_linear_from_emb(self.model.shared)  # make it on the fly


@add_start_docstrings(
    """Bart model with a sequence classification/head on top (a linear layer on top of the pooled output) e.g. for GLUE tasks. """,
    BART_START_DOCSTRING,
)
class BartForSequenceClassification(PretrainedBartModel):
    def __init__(self, config: BartConfig, **kwargs):
        super().__init__(config, **kwargs)
        self.model = BartModel(config)
        self.classification_head = BartClassificationHead(
            config.d_model, config.d_model, config.num_labels, config.classif_dropout,
        )
        self.model._init_weights(self.classification_head.dense)
        self.model._init_weights(self.classification_head.out_proj)

    @add_start_docstrings_to_callable(BART_INPUTS_DOCSTRING)
    def forward(
        self,
        input_ids,
        attention_mask=None,
        encoder_outputs=None,
        decoder_input_ids=None,
        decoder_attention_mask=None,
        labels=None,
    ):
        r"""
        labels (:obj:`torch.LongTensor` of shape :obj:`(batch_size,)`, `optional`, defaults to :obj:`None`):
            Labels for computing the sequence classification/regression loss.
            Indices should be in :obj:`[0, ..., config.num_labels - 1]`.
            If :obj:`config.num_labels > 1` a classification loss is computed (Cross-Entropy).

    Returns:
        :obj:`tuple(torch.FloatTensor)` comprising various elements depending on the configuration (:class:`~transformers.BartConfig`) and inputs:
            loss (:obj:`torch.FloatTensor` of shape :obj:`(1,)`, `optional`, returned when :obj:`label` is provided):
                Classification loss (cross entropy)
            logits (:obj:`torch.FloatTensor` of shape :obj:`(batch_size, config.num_labels)`):
                Classification (or regression if config.num_labels==1) scores (before SoftMax).
            hidden_states (:obj:`tuple(torch.FloatTensor)`, `optional`, returned when ``config.output_hidden_states=True``):
                Tuple of :obj:`torch.FloatTensor` (one for the output of the embeddings + one for the output of each layer)
                of shape :obj:`(batch_size, sequence_length, hidden_size)`.
                Hidden-states of the model at the output of each layer plus the initial embedding outputs.
            attentions (:obj:`tuple(torch.FloatTensor)`, `optional`, returned when ``config.output_attentions=True``):
                Tuple of :obj:`torch.FloatTensor` (one for each layer) of shape :obj:`(batch_size, num_heads, sequence_length, sequence_length)`.
                Attentions weights after the attention softmax, used to compute the weighted average in the
                self-attention
                heads.

    Examples::

        from transformers import BartTokenizer, BartForSequenceClassification
        import torch

        tokenizer = BartTokenizer.from_pretrained('bart-large')
        model = BartForSequenceClassification.from_pretrained('bart-large')
        input_ids = torch.tensor(tokenizer.encode("Hello, my dog is cute",
        add_special_tokens=True)).unsqueeze(0)  # Batch size 1
        labels = torch.tensor([1]).unsqueeze(0)  # Batch size 1
        outputs = model(input_ids, labels=labels)
        loss, logits = outputs[:2]

        """
        outputs = self.model(
            input_ids,
            attention_mask=attention_mask,
            decoder_input_ids=decoder_input_ids,
            decoder_attention_mask=decoder_attention_mask,
            encoder_outputs=encoder_outputs,
        )
        x = outputs[0]  # last hidden state
        eos_mask = input_ids.eq(self.config.eos_token_id)
        if len(torch.unique(eos_mask.sum(1))) > 1:
            raise ValueError("All examples must have the same number of <eos> tokens.")
        sentence_representation = x[eos_mask, :].view(x.size(0), -1, x.size(-1))[:, -1, :]
        logits = self.classification_head(sentence_representation)
        # Prepend logits
        outputs = (logits,) + outputs[1:]  # Add hidden states and attention if they are here
        if labels is not None:  # prepend loss to output,
            loss = F.cross_entropy(logits.view(-1, self.config.num_labels), labels.view(-1))
            outputs = (loss,) + outputs

        return outputs<|MERGE_RESOLUTION|>--- conflicted
+++ resolved
@@ -926,7 +926,7 @@
     @staticmethod
     def _reorder_cache(past, beam_idx):
         ((enc_out, enc_mask), decoder_cached_states) = past
-<<<<<<< HEAD
+
         if decoder_cached_states is not None:
             reordered_past = []
             for layer_past in decoder_cached_states:
@@ -934,23 +934,11 @@
                 layer_past_new = {
                     attn_key: _reorder_buffer(attn_cache, beam_idx) for attn_key, attn_cache in layer_past.items()
                 }
-                # reordered_layer_past = [layer_past[:, i].unsqueeze(1).clone().detach() for i in beam_idx]
-                # reordered_layer_past = torch.cat(reordered_layer_past, dim=1)
                 reordered_past.append(layer_past_new)
         else:
             reordered_past = None
+
         new_enc_out = enc_out if enc_out is None else (enc_out[0].index_select(1, beam_idx), *enc_out[1:])
-=======
-        reordered_past = []
-        for layer_past in decoder_cached_states:
-            # get the correct batch idx from decoder layer's batch dim for cross and self-attn
-            layer_past_new = {
-                attn_key: _reorder_buffer(attn_cache, beam_idx) for attn_key, attn_cache in layer_past.items()
-            }
-            reordered_past.append(layer_past_new)
-
-        new_enc_out = enc_out if enc_out is None else enc_out.index_select(0, beam_idx)
->>>>>>> 1b101599
         new_enc_mask = enc_mask if enc_mask is None else enc_mask.index_select(0, beam_idx)
 
         past = ((new_enc_out, new_enc_mask), reordered_past)
